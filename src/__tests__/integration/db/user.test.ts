import { describe, it, expect, beforeEach, afterEach } from "vitest";
import { drizzle } from "drizzle-orm/node-postgres";
import { eq } from "drizzle-orm";
import { Pool } from "pg";
import * as schema from "../../../db/schema";
<<<<<<< HEAD
import { users, NewUser } from "../../../db/schema";
// import { userAccountLinks, NewUserAccountLink, UserAccountLink } from "../../../db/schema"; // Закомментировано
=======
import { users, userAccountLinks, NewUser, NewUserAccountLink } from "../../../db/schema";
>>>>>>> fc3af1df

// TODO: Перенести URL в переменные окружения, специфичные для тестов,
// и убедиться, что это отдельная тестовая база данных!
const DATABASE_URL_TEST =
  process.env.DATABASE_URL_TEST || process.env.DATABASE_URL;

if (!DATABASE_URL_TEST) {
  throw new Error(
    "DATABASE_URL_TEST или DATABASE_URL для тестов не установлена в переменных окружения"
  );
}

const pool = new Pool({
  connectionString: DATABASE_URL_TEST,
});

const db = drizzle(pool, { schema });

describe("User Model & UserAccountLink Model Integration Tests", () => {
  // Функция для очистки таблиц перед/после тестов
  const cleanupDatabase = async () => {
    // Очищаем в обратном порядке из-за внешних ключей
    await db.delete(userAccountLinks);
    await db.delete(users);
  };

  beforeEach(async () => {
    await cleanupDatabase();
  });

  afterEach(async () => {
    await cleanupDatabase();
  });

  describe("User Model", () => {
    it("должен успешно создавать пользователя со всеми обязательными полями", async () => {
      const newUserInput: NewUser = {
        username: "testuser1",
        passwordHash: "securepassword123",
        firstName: "Test",
        lastName: "UserOne",
        email: "testuser1@example.com",
        memberId: "MEM001",
        userRole: "player", // Используем значение из нашего enum
      };

      const [insertedUser] = await db
        .insert(users)
        .values(newUserInput)
        .returning();

      expect(insertedUser).toBeDefined();
      expect(insertedUser.id).toBeTypeOf("string"); // uuid
      expect(insertedUser.username).toBe(newUserInput.username);
      expect(insertedUser.passwordHash).toBe(newUserInput.passwordHash);
      expect(insertedUser.firstName).toBe(newUserInput.firstName);
      expect(insertedUser.lastName).toBe(newUserInput.lastName);
      expect(insertedUser.email).toBe(newUserInput.email);
      expect(insertedUser.memberId).toBe(newUserInput.memberId);
      expect(insertedUser.userRole).toBe(newUserInput.userRole);
      // Проверяем значения по умолчанию для обязательных полей, если они есть в схеме
      expect(insertedUser.currentRating).toBe(1500.0);
      expect(insertedUser.bonusPoints).toBe(0);
      expect(insertedUser.isAccountVerified).toBe(false);
      expect(insertedUser.createdAt).toBeInstanceOf(Date);
      expect(insertedUser.updatedAt).toBeInstanceOf(Date);

      // Опциональные поля должны быть null или undefined, если не указаны
      expect(insertedUser.profileImageUrl).toBeNull();
      expect(insertedUser.gender).toBeNull();
      expect(insertedUser.dateOfBirth).toBeNull();
      expect(insertedUser.homeVenueId).toBeNull();
      expect(insertedUser.lastLoginAt).toBeNull();
      expect(insertedUser.lastActivityAt).toBeNull();
    });

    it("должен успешно создавать пользователя с обязательными и опциональными полями", async () => {
      const newUserInput: NewUser = {
        username: "testuser2",
        passwordHash: "securepassword123",
        firstName: "Test",
        lastName: "UserTwo",
        email: "testuser2@example.com",
        phone: "123456789",
        memberId: "MEM002",
        userRole: "coach",
        profileImageUrl: "http://example.com/img.png",
        gender: "male",
        dateOfBirth: new Date("1990-01-01"),
      };

      const [insertedUser] = await db.insert(users).values(newUserInput).returning();

      expect(insertedUser.phone).toBe(newUserInput.phone);
      expect(insertedUser.profileImageUrl).toBe(newUserInput.profileImageUrl);
      expect(insertedUser.gender).toBe(newUserInput.gender);
      expect(insertedUser.dateOfBirth?.toISOString()).toBe(
        newUserInput.dateOfBirth!.toISOString(),
      );
    });

    it("не должен создавать пользователя с неуникальным username", async () => {
      const baseUser: NewUser = {
        username: "uniqueuser",
        passwordHash: "hash",
        firstName: "U",
        lastName: "One",
        email: "unique@example.com",
        memberId: "MEM003",
        userRole: "player",
      };
      await db.insert(users).values(baseUser);

      await expect(db.insert(users).values({ ...baseUser, email: "other@example.com", memberId: "MEM004" })).rejects.toThrow();
    });

    it("не должен создавать пользователя с неуникальным email", async () => {
      const baseUser: NewUser = {
        username: "emailuser",
        passwordHash: "hash",
        firstName: "E",
        lastName: "One",
        email: "email@example.com",
        memberId: "MEM005",
        userRole: "player",
      };
      await db.insert(users).values(baseUser);

      await expect(db.insert(users).values({ ...baseUser, username: "emailuser2", memberId: "MEM006" })).rejects.toThrow();
    });

    it("не должен создавать пользователя с неуникальным phone (если указан)", async () => {
      const baseUser: NewUser = {
        username: "phoneuser",
        passwordHash: "hash",
        firstName: "P",
        lastName: "One",
        email: "phone1@example.com",
        phone: "999999",
        memberId: "MEM007",
        userRole: "player",
      };
      await db.insert(users).values(baseUser);

      await expect(
        db.insert(users).values({
          ...baseUser,
          username: "phoneuser2",
          email: "phone2@example.com",
          memberId: "MEM008",
        }),
      ).rejects.toThrow();
    });

    it("не должен создавать пользователя с неуникальным memberId", async () => {
      const baseUser: NewUser = {
        username: "memberuser",
        passwordHash: "hash",
        firstName: "M",
        lastName: "One",
        email: "member1@example.com",
        memberId: "MEM009",
        userRole: "player",
      };
      await db.insert(users).values(baseUser);

      await expect(
        db.insert(users).values({
          ...baseUser,
          username: "memberuser2",
          email: "member2@example.com",
        }),
      ).rejects.toThrow();
    });

    it("должен корректно устанавливать значения по умолчанию (currentRating, bonusPoints, isAccountVerified)", async () => {
      const newUser: NewUser = {
        username: "defaultuser",
        passwordHash: "hash",
        firstName: "D",
        lastName: "User",
        email: "default@example.com",
        memberId: "MEM010",
        userRole: "player",
      };
      const [inserted] = await db.insert(users).values(newUser).returning();
      expect(inserted.currentRating).toBe(1500.0);
      expect(inserted.bonusPoints).toBe(0);
      expect(inserted.isAccountVerified).toBe(false);
    });

    it("должен успешно читать пользователя по ID", async () => {
      const userInput: NewUser = {
        username: "readid",
        passwordHash: "hash",
        firstName: "R",
        lastName: "Id",
        email: "readid@example.com",
        memberId: "MEM011",
        userRole: "player",
      };
      const [inserted] = await db.insert(users).values(userInput).returning();

      const result = await db
        .select()
        .from(users)
        .where(eq(users.id, inserted.id));
      expect(result[0]?.id).toBe(inserted.id);
    });

    it("должен успешно читать пользователя по username", async () => {
      const userInput: NewUser = {
        username: "readname",
        passwordHash: "hash",
        firstName: "R",
        lastName: "Name",
        email: "readname@example.com",
        memberId: "MEM012",
        userRole: "player",
      };
      await db.insert(users).values(userInput);

      const result = await db
        .select()
        .from(users)
        .where(eq(users.username, userInput.username));
      expect(result[0]?.username).toBe(userInput.username);
    });

    it("должен успешно читать пользователя по email", async () => {
      const userInput: NewUser = {
        username: "reademail",
        passwordHash: "hash",
        firstName: "R",
        lastName: "Email",
        email: "reademail@example.com",
        memberId: "MEM013",
        userRole: "player",
      };
      await db.insert(users).values(userInput);

      const result = await db
        .select()
        .from(users)
        .where(eq(users.email, userInput.email));
      expect(result[0]?.email).toBe(userInput.email);
    });

    it("должен успешно обновлять данные пользователя", async () => {
      const userInput: NewUser = {
        username: "updateuser",
        passwordHash: "hash",
        firstName: "U",
        lastName: "User",
        email: "update@example.com",
        memberId: "MEM014",
        userRole: "player",
      };
      const [inserted] = await db.insert(users).values(userInput).returning();

      const [updated] = await db
        .update(users)
        .set({ firstName: "Updated" })
        .where(eq(users.id, inserted.id))
        .returning();
      expect(updated.firstName).toBe("Updated");
    });

    it("должен успешно удалять пользователя", async () => {
      const userInput: NewUser = {
        username: "deleteuser",
        passwordHash: "hash",
        firstName: "D",
        lastName: "User",
        email: "delete@example.com",
        memberId: "MEM015",
        userRole: "player",
      };
      const [inserted] = await db.insert(users).values(userInput).returning();

      await db.delete(users).where(eq(users.id, inserted.id));
      const result = await db
        .select()
        .from(users)
        .where(eq(users.id, inserted.id));
      expect(result.length).toBe(0);
    });
  });

  describe("UserAccountLink Model", () => {
    // let testUser: User; // Закомментировано

    beforeEach(async () => {
      // Создаем тестового пользователя для UserAccountLink тестов
      const newUser: NewUser = {
        username: "linktestuser",
        passwordHash: "testhash",
        firstName: "LinkTest",
        lastName: "User",
        email: "linktest@example.com",
        memberId: "LNK123",
        userRole: "player",
      };
      await db.insert(users).values(newUser).returning(); // Просто выполняем действие, если testUser не нужен далее
    });

    it("должен успешно создавать связь аккаунта для существующего пользователя", async () => {
      const user = (
        await db
          .select()
          .from(users)
          .where(eq(users.username, "linktestuser"))
      )[0]!;

      const link: NewUserAccountLink = {
        userId: user.id,
        platform: "telegram",
        platformUserId: "123",
      };

      const [inserted] = await db
        .insert(userAccountLinks)
        .values(link)
        .returning();

      expect(inserted.userId).toBe(user.id);
      expect(inserted.isPrimary).toBe(false);
    });

    it("не должен создавать связь, если userId не существует", async () => {
      const link: NewUserAccountLink = {
        userId: "00000000-0000-0000-0000-000000000000",
        platform: "telegram",
        platformUserId: "321",
      };
      await expect(db.insert(userAccountLinks).values(link)).rejects.toThrow();
    });

    it("должен корректно устанавливать isPrimary по умолчанию в false", async () => {
      const user = (
        await db
          .select()
          .from(users)
          .where(eq(users.username, "linktestuser"))
      )[0]!;

      const [inserted] = await db
        .insert(userAccountLinks)
        .values({
          userId: user.id,
          platform: "whatsapp",
          platformUserId: "w1",
        })
        .returning();

      expect(inserted.isPrimary).toBe(false);
    });

    it("должен успешно обновлять данные связи (например, isPrimary)", async () => {
      const user = (
        await db
          .select()
          .from(users)
          .where(eq(users.username, "linktestuser"))
      )[0]!;
      const [inserted] = await db
        .insert(userAccountLinks)
        .values({
          userId: user.id,
          platform: "email",
          platformUserId: "e1",
        })
        .returning();

      const [updated] = await db
        .update(userAccountLinks)
        .set({ isPrimary: true })
        .where(eq(userAccountLinks.id, inserted.id))
        .returning();
      expect(updated.isPrimary).toBe(true);
    });

    it("должен каскадно удалять связи при удалении пользователя", async () => {
      const user = (
        await db
          .select()
          .from(users)
          .where(eq(users.username, "linktestuser"))
      )[0]!;
      await db.insert(userAccountLinks).values({
        userId: user.id,
        platform: "telegram",
        platformUserId: "del1",
      });

      await db.delete(users).where(eq(users.id, user.id));
      const links = await db
        .select()
        .from(userAccountLinks)
        .where(eq(userAccountLinks.userId, user.id));
      expect(links.length).toBe(0);
    });
  });
});<|MERGE_RESOLUTION|>--- conflicted
+++ resolved
@@ -3,12 +3,10 @@
 import { eq } from "drizzle-orm";
 import { Pool } from "pg";
 import * as schema from "../../../db/schema";
-<<<<<<< HEAD
+
 import { users, NewUser } from "../../../db/schema";
 // import { userAccountLinks, NewUserAccountLink, UserAccountLink } from "../../../db/schema"; // Закомментировано
-=======
-import { users, userAccountLinks, NewUser, NewUserAccountLink } from "../../../db/schema";
->>>>>>> fc3af1df
+
 
 // TODO: Перенести URL в переменные окружения, специфичные для тестов,
 // и убедиться, что это отдельная тестовая база данных!
